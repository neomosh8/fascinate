--- conflicted
+++ resolved
@@ -797,12 +797,8 @@
                         text=text,
                         voice_id=voice_id,
                         model_id=ELEVENLABS_MODEL_ID,
-<<<<<<< HEAD
                         # Request raw PCM to avoid white noise from MP3 bytes
                         output_format="pcm_44100",
-=======
-                        output_format="mp3_44100_128",
->>>>>>> 9e8b9ea1
                         voice_settings={
                             "stability": 0.5,
                             "similarity_boost": 1.0,
